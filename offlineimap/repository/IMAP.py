--- conflicted
+++ resolved
@@ -109,8 +109,7 @@
         user = self.getconf('remoteuser')
         if user != None:
             return user
-<<<<<<< HEAD
-=======
+
         try:
             netrcentry = netrc.netrc().authentificator(self.gethost())
         except IOError, inst:
@@ -119,7 +118,6 @@
         else:
             if netrcentry:
                 return netrcentry[0]
->>>>>>> 9b8720a4
 
     def getport(self):
         return self.getconfint('remoteport', None)
@@ -157,8 +155,7 @@
             password = fd.readline().strip()
             fd.close()
             return password
-<<<<<<< HEAD
-=======
+
         try:
             netrcentry = netrc.netrc().authenticators(self.gethost())
         except IOError, inst:
@@ -169,7 +166,6 @@
                 user = self.getconf('remoteuser')
                 if user == None or user == netrcentry[0]:
                     return netrcentry[2]
->>>>>>> 9b8720a4
         return None
 
     def getfolder(self, foldername):
