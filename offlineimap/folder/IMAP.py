--- conflicted
+++ resolved
@@ -21,11 +21,7 @@
 import binascii
 import re
 import time
-<<<<<<< HEAD
 from sys import exc_info
-from copy import copy
-=======
->>>>>>> 63b9dcd8
 from Base import BaseFolder
 from offlineimap import imaputil, imaplibutil, OfflineImapError
 try: # python 2.6 has set() built in
